--- conflicted
+++ resolved
@@ -39,19 +39,11 @@
 
         let stack = CoreDataStack(model: model, storeType: NSInMemoryStoreType)
 
-<<<<<<< HEAD
-        let band = newFakeBand(stack.context)
-
-        let result = saveContextAndWait(stack.context)
-        XCTAssertTrue(result.success)
-        XCTAssertNil(result.error)
-=======
         newFakeBand(stack.managedObjectContext)
 
         saveContext(stack.managedObjectContext) { error in
             XCTAssertNil(error, "Save should not error")
         }
->>>>>>> e44ff3ea
     }
 
     func test_ThatFakeAlbumInserts_Successfully() {
@@ -60,21 +52,12 @@
 
         let stack = CoreDataStack(model: model, storeType: NSInMemoryStoreType)
 
-<<<<<<< HEAD
-        let band = newFakeBand(stack.context)
-        let album = newFakeAlbum(stack.context, band)
-
-        let result = saveContextAndWait(stack.context)
-        XCTAssertTrue(result.success)
-        XCTAssertNil(result.error)
-=======
         let band = newFakeBand(stack.managedObjectContext)
         newFakeAlbum(stack.managedObjectContext, band: band)
 
         saveContext(stack.managedObjectContext) { error in
             XCTAssertNil(error, "Save should not error")
         }
->>>>>>> e44ff3ea
     }
 
 }