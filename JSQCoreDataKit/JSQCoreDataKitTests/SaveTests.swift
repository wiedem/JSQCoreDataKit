//
//  Created by Jesse Squires
//  http://www.jessesquires.com
//
//
//  Documentation
//  http://www.jessesquires.com/JSQCoreDataKit
//
//
//  GitHub
//  https://github.com/jessesquires/JSQCoreDataKit
//
//
//  License
//  Copyright (c) 2015 Jesse Squires
//  Released under an MIT license: http://opensource.org/licenses/MIT
//

import XCTest
import CoreData
import JSQCoreDataKit


class SaveTests: ModelTestCase {

    func test_ThatSaveAndWait_WithoutChanges_IsIgnored() {

        // GIVEN: a stack and context without changes
        let stack = CoreDataStack(model: model, storeType: NSInMemoryStoreType)
        var didSave = false

        // WHEN: we attempt to save the context
<<<<<<< HEAD
        let result = saveContextAndWait(stack.context)
=======
>>>>>>> e44ff3ea

        // THEN: the save operation is ignored
        saveContext(stack.managedObjectContext) { error in
            didSave = true
        }

        XCTAssertFalse(didSave, "Save should be ignored")
    }

    func test_ThatSaveAndWait_WithChanges_Succeeds() {

        // GIVEN: a stack and context with changes
        let stack = CoreDataStack(model: model, storeType: NSInMemoryStoreType)

        MyModel(context: stack.context)
        MyModel(context: stack.context)

        var didSave = false
        self.expectationForNotification(NSManagedObjectContextDidSaveNotification, object: stack.context) { (notification) -> Bool in
            didSave = true
            return true
        }

        // WHEN: we attempt to save the context
<<<<<<< HEAD
        let saveResult = saveContextAndWait(stack.context)
=======
>>>>>>> e44ff3ea

        // THEN: the save succeeds without an error
        saveContext(stack.managedObjectContext) { error in
            XCTAssertNil(error, "Save should not error")
        }

        self.waitForExpectationsWithTimeout(1, handler: { (error) -> Void in
            XCTAssertNil(error, "Expectation should not error")

            XCTAssertTrue(didSave, "Context should be saved")
        })
    }

    func test_ThatSaveAsync_WithoutChanges_ReturnsImmediately() {

        // GIVEN: a stack and context without changes
        let stack = CoreDataStack(model: model, storeType: NSInMemoryStoreType)
        var didSave = false

        // WHEN: we attempt to save the context asynchronously
<<<<<<< HEAD
        saveContext(stack.context, { (result: ContextSaveResult) -> Void in

            // THEN: the save operation is ignored, save reports success and no error
            XCTAssertTrue(result.success, "Save should succeed")
            XCTAssertNil(result.error, "Save should not error")

            saveExpectation.fulfill()
        })
=======
        saveContext(stack.managedObjectContext, wait: false) { error in
            didSave = true
        }
>>>>>>> e44ff3ea

        // THEN: the save operation is ignored
        XCTAssertFalse(didSave, "Save should be ignored")
    }

    func test_ThatSaveAsync_WithChanges_Succeeds() {

        // GIVEN: a stack and context with changes
        let stack = CoreDataStack(model: model, storeType: NSInMemoryStoreType)

        MyModel(context: stack.context)
        MyModel(context: stack.context)

        var didSave = false
        self.expectationForNotification(NSManagedObjectContextDidSaveNotification, object: stack.context) { (notification) -> Bool in
            didSave = true
            return true
        }

        let saveExpectation = self.expectationWithDescription("\(__FUNCTION__)")

        // WHEN: we attempt to save the context asynchronously
<<<<<<< HEAD
        saveContext(stack.context, { (result: ContextSaveResult) -> Void in
=======
        saveContext(stack.managedObjectContext, wait: false) { error in
>>>>>>> e44ff3ea

            // THEN: the save succeeds without an error
            XCTAssertNil(error, "Save should not error")

            saveExpectation.fulfill()
        }

        self.waitForExpectationsWithTimeout(1, handler: { (error) -> Void in
            XCTAssertNil(error, "Expectation should not error")
            XCTAssertTrue(didSave, "Context should be saved")
        })
    }
    
}<|MERGE_RESOLUTION|>--- conflicted
+++ resolved
@@ -30,10 +30,6 @@
         var didSave = false
 
         // WHEN: we attempt to save the context
-<<<<<<< HEAD
-        let result = saveContextAndWait(stack.context)
-=======
->>>>>>> e44ff3ea
 
         // THEN: the save operation is ignored
         saveContext(stack.managedObjectContext) { error in
@@ -58,10 +54,6 @@
         }
 
         // WHEN: we attempt to save the context
-<<<<<<< HEAD
-        let saveResult = saveContextAndWait(stack.context)
-=======
->>>>>>> e44ff3ea
 
         // THEN: the save succeeds without an error
         saveContext(stack.managedObjectContext) { error in
@@ -82,20 +74,9 @@
         var didSave = false
 
         // WHEN: we attempt to save the context asynchronously
-<<<<<<< HEAD
-        saveContext(stack.context, { (result: ContextSaveResult) -> Void in
-
-            // THEN: the save operation is ignored, save reports success and no error
-            XCTAssertTrue(result.success, "Save should succeed")
-            XCTAssertNil(result.error, "Save should not error")
-
-            saveExpectation.fulfill()
-        })
-=======
         saveContext(stack.managedObjectContext, wait: false) { error in
             didSave = true
         }
->>>>>>> e44ff3ea
 
         // THEN: the save operation is ignored
         XCTAssertFalse(didSave, "Save should be ignored")
@@ -118,11 +99,7 @@
         let saveExpectation = self.expectationWithDescription("\(__FUNCTION__)")
 
         // WHEN: we attempt to save the context asynchronously
-<<<<<<< HEAD
-        saveContext(stack.context, { (result: ContextSaveResult) -> Void in
-=======
         saveContext(stack.managedObjectContext, wait: false) { error in
->>>>>>> e44ff3ea
 
             // THEN: the save succeeds without an error
             XCTAssertNil(error, "Save should not error")
