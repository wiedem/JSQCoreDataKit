//
//  Created by Jesse Squires
//  http://www.jessesquires.com
//
//
//  Documentation
//  http://www.jessesquires.com/JSQCoreDataKit
//
//
//  GitHub
//  https://github.com/jessesquires/JSQCoreDataKit
//
//
//  License
//  Copyright (c) 2015 Jesse Squires
//  Released under an MIT license: http://opensource.org/licenses/MIT
//

import XCTest
import CoreData

import JSQCoreDataKit


class FetchTests: ModelTestCase {

    func test_ThatFetchRequest_Succeeds_WithManyObjects() {

        // GIVEN: a stack and objects in core data
        let stack = CoreDataStack(model: model, storeType: NSInMemoryStoreType)

        let count = 10
<<<<<<< HEAD
        for i in 1...count {
            MyModel(context: stack.context)
        }

        // WHEN: we execute a fetch request
        let request = FetchRequest<MyModel>(entity: entity(name: MyModelEntityName, context: stack.context))
        let result = fetch(request: request, inContext: stack.context)
=======
        for _ in 1...count {
            MyModel(context: stack.managedObjectContext)
        }

        // WHEN: we execute a fetch request
        let request = FetchRequest<MyModel>(entity: entity(name: MyModelEntityName, context: stack.managedObjectContext))
        let results = try! fetch(request: request, inContext: stack.managedObjectContext)
>>>>>>> e44ff3ea

        // THEN: we receive the expected data
        XCTAssertEqual(results.count, count, "Fetch should return \(count) objects")

<<<<<<< HEAD
        let saveResult = saveContextAndWait(stack.context)
        XCTAssertTrue(saveResult.success, "Save should succeed")
        XCTAssertNil(saveResult.error, "Save should not error")
=======
        saveContext(stack.managedObjectContext) { error in
            XCTAssertNil(error, "Save should not error")
        }
>>>>>>> e44ff3ea
    }

    func test_ThatFetchRequest_Succeeds_WithSpecificObject() {

        // GIVEN: a stack and objects in core data
        let stack = CoreDataStack(model: model, storeType: NSInMemoryStoreType)

        let count = 10
<<<<<<< HEAD
        for i in 1...count {
            MyModel(context: stack.context)
        }

        let myModel = MyModel(context: stack.context)
        
=======
        for _ in 1...count {
            MyModel(context: stack.managedObjectContext)
        }

        let myModel = MyModel(context: stack.managedObjectContext)

>>>>>>> e44ff3ea
        // WHEN: we execute a fetch request for the specific object
        let request = FetchRequest<MyModel>(entity: entity(name: MyModelEntityName, context: stack.context))
        request.predicate = NSPredicate(format: "myString == %@", myModel.myString)

<<<<<<< HEAD
        let result = fetch(request: request, inContext: stack.context)
        let firstObject = result.objects.first
        
        // THEN: we receive the expected data
        XCTAssertTrue(result.success, "Fetch should succeed")
        XCTAssertEqual(result.objects.count, 1, "Fetch should return specific object \(myModel.description)")
        XCTAssertEqual(result.objects.first!, myModel, "Fetched object should equal expected model")
        XCTAssertNil(result.error, "Fetch should not error")

        let saveResult = saveContextAndWait(stack.context)
        XCTAssertTrue(saveResult.success, "Save should succeed")
        XCTAssertNil(saveResult.error, "Save should not error")
=======
        let results = try! fetch(request: request, inContext: stack.managedObjectContext)

        // THEN: we receive the expected data
        XCTAssertEqual(results.count, 1, "Fetch should return specific object \(myModel.description)")
        XCTAssertEqual(results.first!, myModel, "Fetched object should equal expected model")

        saveContext(stack.managedObjectContext) { error in
            XCTAssertNil(error, "Save should not error")
        }
>>>>>>> e44ff3ea
    }

    func test_ThatFetchRequest_Succeeds_WithoutObjects() {

        // GIVEN: a stack and no objects in core data
        let stack = CoreDataStack(model: model, storeType: NSInMemoryStoreType)

        // WHEN: we execute a fetch request
<<<<<<< HEAD
        let request = FetchRequest<MyModel>(entity: entity(name: MyModelEntityName, context: stack.context))
        let result = fetch(request: request, inContext: stack.context)
=======
        let request = FetchRequest<MyModel>(entity: entity(name: MyModelEntityName, context: stack.managedObjectContext))
        let results = try! fetch(request: request, inContext: stack.managedObjectContext)
>>>>>>> e44ff3ea

        // THEN: we receive the expected data
        XCTAssertEqual(results.count, 0, "Fetch should return 0 objects")

<<<<<<< HEAD
        let saveResult = saveContextAndWait(stack.context)
        XCTAssertTrue(saveResult.success, "Save should succeed")
        XCTAssertNil(saveResult.error, "Save should not error")
=======
        saveContext(stack.managedObjectContext) { error in
            XCTAssertNil(error, "Save should not error")
        }
>>>>>>> e44ff3ea
    }
    
}<|MERGE_RESOLUTION|>--- conflicted
+++ resolved
@@ -30,15 +30,6 @@
         let stack = CoreDataStack(model: model, storeType: NSInMemoryStoreType)
 
         let count = 10
-<<<<<<< HEAD
-        for i in 1...count {
-            MyModel(context: stack.context)
-        }
-
-        // WHEN: we execute a fetch request
-        let request = FetchRequest<MyModel>(entity: entity(name: MyModelEntityName, context: stack.context))
-        let result = fetch(request: request, inContext: stack.context)
-=======
         for _ in 1...count {
             MyModel(context: stack.managedObjectContext)
         }
@@ -46,20 +37,13 @@
         // WHEN: we execute a fetch request
         let request = FetchRequest<MyModel>(entity: entity(name: MyModelEntityName, context: stack.managedObjectContext))
         let results = try! fetch(request: request, inContext: stack.managedObjectContext)
->>>>>>> e44ff3ea
 
         // THEN: we receive the expected data
         XCTAssertEqual(results.count, count, "Fetch should return \(count) objects")
 
-<<<<<<< HEAD
-        let saveResult = saveContextAndWait(stack.context)
-        XCTAssertTrue(saveResult.success, "Save should succeed")
-        XCTAssertNil(saveResult.error, "Save should not error")
-=======
         saveContext(stack.managedObjectContext) { error in
             XCTAssertNil(error, "Save should not error")
         }
->>>>>>> e44ff3ea
     }
 
     func test_ThatFetchRequest_Succeeds_WithSpecificObject() {
@@ -68,39 +52,18 @@
         let stack = CoreDataStack(model: model, storeType: NSInMemoryStoreType)
 
         let count = 10
-<<<<<<< HEAD
-        for i in 1...count {
-            MyModel(context: stack.context)
-        }
-
-        let myModel = MyModel(context: stack.context)
-        
-=======
         for _ in 1...count {
             MyModel(context: stack.managedObjectContext)
         }
 
         let myModel = MyModel(context: stack.managedObjectContext)
 
->>>>>>> e44ff3ea
+        let myModel = MyModel(context: stack.context)
+        
         // WHEN: we execute a fetch request for the specific object
         let request = FetchRequest<MyModel>(entity: entity(name: MyModelEntityName, context: stack.context))
         request.predicate = NSPredicate(format: "myString == %@", myModel.myString)
 
-<<<<<<< HEAD
-        let result = fetch(request: request, inContext: stack.context)
-        let firstObject = result.objects.first
-        
-        // THEN: we receive the expected data
-        XCTAssertTrue(result.success, "Fetch should succeed")
-        XCTAssertEqual(result.objects.count, 1, "Fetch should return specific object \(myModel.description)")
-        XCTAssertEqual(result.objects.first!, myModel, "Fetched object should equal expected model")
-        XCTAssertNil(result.error, "Fetch should not error")
-
-        let saveResult = saveContextAndWait(stack.context)
-        XCTAssertTrue(saveResult.success, "Save should succeed")
-        XCTAssertNil(saveResult.error, "Save should not error")
-=======
         let results = try! fetch(request: request, inContext: stack.managedObjectContext)
 
         // THEN: we receive the expected data
@@ -110,7 +73,6 @@
         saveContext(stack.managedObjectContext) { error in
             XCTAssertNil(error, "Save should not error")
         }
->>>>>>> e44ff3ea
     }
 
     func test_ThatFetchRequest_Succeeds_WithoutObjects() {
@@ -119,26 +81,15 @@
         let stack = CoreDataStack(model: model, storeType: NSInMemoryStoreType)
 
         // WHEN: we execute a fetch request
-<<<<<<< HEAD
-        let request = FetchRequest<MyModel>(entity: entity(name: MyModelEntityName, context: stack.context))
-        let result = fetch(request: request, inContext: stack.context)
-=======
         let request = FetchRequest<MyModel>(entity: entity(name: MyModelEntityName, context: stack.managedObjectContext))
         let results = try! fetch(request: request, inContext: stack.managedObjectContext)
->>>>>>> e44ff3ea
 
         // THEN: we receive the expected data
         XCTAssertEqual(results.count, 0, "Fetch should return 0 objects")
 
-<<<<<<< HEAD
-        let saveResult = saveContextAndWait(stack.context)
-        XCTAssertTrue(saveResult.success, "Save should succeed")
-        XCTAssertNil(saveResult.error, "Save should not error")
-=======
         saveContext(stack.managedObjectContext) { error in
             XCTAssertNil(error, "Save should not error")
         }
->>>>>>> e44ff3ea
     }
     
 }